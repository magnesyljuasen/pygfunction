<<<<<<< HEAD
.. modules:

*******
Modules
*******

.. toctree::
   :maxdepth: 2

   boreholes
   gfunction
   heat_transfer
   load_aggregation
   media
   networks
   pipes
   utilities
=======
.. modules:

*******
Modules
*******

.. toctree::
   :maxdepth: 2

   modules/boreholes
   modules/gfunction
   modules/heat_transfer
   modules/load_aggregation
   modules/media
   modules/networks
   modules/pipes
   modules/utilities
>>>>>>> 7d37b8b3
<|MERGE_RESOLUTION|>--- conflicted
+++ resolved
@@ -1,22 +1,3 @@
-<<<<<<< HEAD
-.. modules:
-
-*******
-Modules
-*******
-
-.. toctree::
-   :maxdepth: 2
-
-   boreholes
-   gfunction
-   heat_transfer
-   load_aggregation
-   media
-   networks
-   pipes
-   utilities
-=======
 .. modules:
 
 *******
@@ -33,5 +14,4 @@
    modules/media
    modules/networks
    modules/pipes
-   modules/utilities
->>>>>>> 7d37b8b3
+   modules/utilities