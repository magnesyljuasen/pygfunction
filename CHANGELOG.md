# History of changes

## Current version

### New features

* [Issue 33](https://github.com/MassimoCimmino/pygfunction/issues/33), [Issue 54](https://github.com/MassimoCimmino/pygfunction/issues/54), [Issue 85](https://github.com/MassimoCimmino/pygfunction/issues/85) - New class `gFunction` for the calculation of g-functions. The new class is a common interface to all boundary conditions and calculation methods. The new implementation of the solver reduces the memory requirements of pygfunction. The new class implements visualization features for the g-function and for heat extraction rates and borehole wall temperatures (both as a function of time and for the profiles along the borehole lengths).
* [Issue 75](https://github.com/MassimoCimmino/pygfunction/issues/75) - New module `media` with properties of brine mixtures.
* [Issue 81](https://github.com/MassimoCimmino/pygfunction/issues/81) - Added functions to find a remove duplicate boreholes.

### Enhancements

* [Issue 78](https://github.com/MassimoCimmino/pygfunction/issues/78), [Issue 109](https://github.com/MassimoCimmino/pygfunction/issues/109) - Optimization of solvers for the calculation of g-functions. The finite line source (FLS) solution is now calculated using `scipy.integrate.quad_vec` which significantly improves calculation time over `scipy.integrate.quad`. The identification of similarities in the 'similarities' solver has also been refactored to identify similarities between boreholes as an intermediate step before identifying similarities between segments. The calculation time for the identification of similarities is significantly decreased.
* [Issue 94](https://github.com/MassimoCimmino/pygfunction/issues/94) - Refactor visualization functions and methods to uniformize figure styles across modules.
<<<<<<< HEAD
* [Issue 108](https://github.com/MassimoCimmino/pygfunction/issues/108) - Optimize the load aggregation algorithm of Claesson and Javed using `numpy.einsum()`.
=======
* [Issue 112](https://github.com/MassimoCimmino/pygfunction/issues/112) - Optimization of `_BaseSolver.temporal_superposition()`. The computationally expensive for loop is replaced by a call to `numpy.einsum()`. This decreases the calculation time of large bore fields.
* [Issue 114](https://github.com/MassimoCimmino/pygfunction/issues/114) - Optimization of `_finite_line_source_integrand()`. The call to `_erfint()` is now vectorized. This decreases the number of calls by a factor 8 during integration. The calculation time of g-functions is decreased, especially for smaller bore fields.
>>>>>>> 5bc404f2

### Bug fixes

* [Issue 86](https://github.com/MassimoCimmino/pygfunction/issues/86) - Documentation is now built using Python 3 to support Python 3 features in the code.
* [Issue 103](https://github.com/MassimoCimmino/pygfunction/issues/103) - Fixed `gFunction` class to allow both builtin `float` and `numpy.floating` inputs.
* [Issue 104](https://github.com/MassimoCimmino/pygfunction/issues/104) - Raise an error if g-function is calculated with inclined boreholes. This will be supported in a later version of *pygfunction*.

### Other changes

* [Issue 72](https://github.com/MassimoCimmino/pygfunction/issues/72) - Added a list of contributors to the front page. The list is managed using [all-contributors](https://github.com/all-contributors/all-contributors).
* [Issue 87](https://github.com/MassimoCimmino/pygfunction/issues/87) - Drop support for Python 2. All package requirements are updated to the latest conda version.

## Version 1.1.2 (2021-01-21)

### New features

* [Issue 47](https://github.com/MassimoCimmino/pygfunction/issues/47) - Added verification of the validity of pipe geometry to pipe classes. Extended visualization of the borehole cross-section.
* [Issue 66](https://github.com/MassimoCimmino/pygfunction/issues/66) - Added a class method to the Claesson & Javed load aggregation method to retrieve the thermal response factor increment.

### Enhancements

* [Issue 59](https://github.com/MassimoCimmino/pygfunction/issues/59) - Use a relative tolerance instead of an absolute tolerance in the identification of borehole pair similarities. This provides faster execution times and similar accuracy.

### Bug fixes

* [Issue 58](https://github.com/MassimoCimmino/pygfunction/issues/58) - Store matrix coefficients in `Network` class methods for re-use when inlet conditions are constant.
* [Issue 64](https://github.com/MassimoCimmino/pygfunction/issues/64) - Fixed an issue where the g-function was returned as an array of integers if time values were integers.

## Version 1.1.1 (2020-06-20)

### New features

* [Issue 40](https://github.com/MassimoCimmino/pygfunction/issues/40) - Added Network class for simulations involving networks of boreholes.

### Bug fixes

* [Commit a4f6591](https://github.com/MassimoCimmino/pygfunction/commit/a4f6591384295c9918cb13b60f07c0afa500e700) - Fixed import of Axes3D necessary in `borehole.visualize_field()`.

## Version 1.1.0 (2018-03-09)

### New features

* [Commit 2bd12bd](https://github.com/MassimoCimmino/pygfunction/commit/2bd12bd254928889431366c2ddd38539e246ef05) - Implemented `UTube.visualize_pipes()` class method.
* [Issue 30](https://github.com/MassimoCimmino/pygfunction/issues/30) - Laminar regime is now considered for calculation of convection heat transfer coefficient.
* [Issue 32](https://github.com/MassimoCimmino/pygfunction/issues/32) - g-Functions for bore fields with mixed series and parallel connections between boreholes.

### Bug fixes

* [Commit 2523f67](https://github.com/MassimoCimmino/pygfunction/commit/2523f67e7a932538c1135bba52e0d4035f866e3e) - `boreholes.visualize_field()` now returns the figure object.
* [Issue 25](https://github.com/MassimoCimmino/pygfunction/issues/25) - Fixed documentation of ./examples/uniform_temperature.py.
* [Issue 27](https://github.com/MassimoCimmino/pygfunction/issues/27) - `thermal_response_factors()` is now part of the `heat_transfer` module (moved from `gfunction`).
* [Commit 1f59872](https://github.com/MassimoCimmino/pygfunction/commit/1f59872747190353d8eb937c021f1e6107b60ab8) - Fixed incorrect summation limit in pipes._F_mk.

## Version 1.0.0 (2017-12-01)

### New features

* [Issue 4](https://github.com/MassimoCimmino/pygfunction/issues/4) - Unit testing and integration with [Travis CI](https://travis-ci.org/MassimoCimmino/pygfunction/).
* [Issue 16](https://github.com/MassimoCimmino/pygfunction/issues/16) - Added capability to import bore field from external text files.
* [Issue 18](https://github.com/MassimoCimmino/pygfunction/issues/18) - Added capability to visualize bore fields.
* [Issue 20](https://github.com/MassimoCimmino/pygfunction/issues/20) - Added utilities module.
* [Issue 5](https://github.com/MassimoCimmino/pygfunction/issues/5) - Added setup.py installation script using setuptools. *pygfunction* will now be available on [pypi](https://pypi.python.org/pypi/pygfunction).

### Bug fixes

* [Commit 0b2d364](https://github.com/MassimoCimmino/pygfunction/commit/0b2d3645e480be9892533dcbd9df80412ca7210f) - `boreholes.U_shaped_field()` and `boreholes.U_shaped_field()` did not construct the field properly when called with low form factors
* [Commit 62acd42](https://github.com/MassimoCimmino/pygfunction/commit/62acd428187854c71c9e37fe2dc479bbbb9c0eb4) - Criteria for smooth pipe correlation in calculation of Darcy friction factor was too large. Colebrooke-White equation is now always used for turbulent flow.
* [Issue 14](https://github.com/MassimoCimmino/pygfunction/issues/14) - Evaluate g-functions at a single time value.
* [Commit 7b408e9](https://github.com/MassimoCimmino/pygfunction/commit/7b408e9392aff96832c315ac3e436e306a9b471c) - Fix interpolation of thermal response factors in cases where the minimum timestep does not correspond to the first timestep. This also fixes errors caused by rounding errors in the interpolation.
* [Issue 22](https://github.com/MassimoCimmino/pygfunction/issues/22) - Allow 1d arrays for g-function values in the initilization of load aggregation algorithms.

## Version 0.3.0 (2017-10-17)

### New features

* [Issue 6](https://github.com/MassimoCimmino/pygfunction/issues/6) - Store coefficients in pipe models for faster computation
* [Issue 7](https://github.com/MassimoCimmino/pygfunction/issues/7) - Multipole method to evaluate borehole internal resistances<|MERGE_RESOLUTION|>--- conflicted
+++ resolved
@@ -12,12 +12,9 @@
 
 * [Issue 78](https://github.com/MassimoCimmino/pygfunction/issues/78), [Issue 109](https://github.com/MassimoCimmino/pygfunction/issues/109) - Optimization of solvers for the calculation of g-functions. The finite line source (FLS) solution is now calculated using `scipy.integrate.quad_vec` which significantly improves calculation time over `scipy.integrate.quad`. The identification of similarities in the 'similarities' solver has also been refactored to identify similarities between boreholes as an intermediate step before identifying similarities between segments. The calculation time for the identification of similarities is significantly decreased.
 * [Issue 94](https://github.com/MassimoCimmino/pygfunction/issues/94) - Refactor visualization functions and methods to uniformize figure styles across modules.
-<<<<<<< HEAD
 * [Issue 108](https://github.com/MassimoCimmino/pygfunction/issues/108) - Optimize the load aggregation algorithm of Claesson and Javed using `numpy.einsum()`.
-=======
 * [Issue 112](https://github.com/MassimoCimmino/pygfunction/issues/112) - Optimization of `_BaseSolver.temporal_superposition()`. The computationally expensive for loop is replaced by a call to `numpy.einsum()`. This decreases the calculation time of large bore fields.
 * [Issue 114](https://github.com/MassimoCimmino/pygfunction/issues/114) - Optimization of `_finite_line_source_integrand()`. The call to `_erfint()` is now vectorized. This decreases the number of calls by a factor 8 during integration. The calculation time of g-functions is decreased, especially for smaller bore fields.
->>>>>>> 5bc404f2
 
 ### Bug fixes
 
